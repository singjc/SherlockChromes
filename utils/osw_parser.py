import argparse
import csv
import h5py
import io
import numpy as np
import os
import sqlite3
import tarfile
import time
import click
from random import seed, sample

from general_utils import get_subsequence_idxs
from sql_data_access import SqlDataAccess

def get_chromatogram_filename( chromatogram_directory ):
    """Get the last modified chromatogram filename in the respective run directory."""
    ## Get list of files in chromatogram directory
    files_in_chrom_dir = os.listdir( chromatogram_directory )
    ## Identify which files are of type sqMass, if any
    sqmass_present = [ file.lower().endswith('.sqmass') for file in files_in_chrom_dir ]
    if any( sqmass_present ):
        ## Subset for only sqMass files
        chrom_files = np.asarray(files_in_chrom_dir)[sqmass_present].tolist()
        ## Get the relative path of chromatogram file, and sort by last modified time
        chrom_files_relpath = [ os.path.join(chromatogram_directory, file) for file in chrom_files ]
        chrom_files_relpath.sort(key=os.path.getmtime)
        ## Return last modified file
        return os.path.basename( chrom_files_relpath[-1] )
    else:
        raise ValueError( "There was no chromatogram file of extension sqMass found in %s" % ( chromatogram_directory ) )             

def get_run_id_from_folder_name(
    con,
    cursor,
    folder_name
):
    query = \
        """SELECT ID FROM RUN WHERE FILENAME LIKE '%{0}%'""".format(
            os.path.basename( folder_name.rstrip("/|\\") ) )
    res = cursor.execute(query)
    tmp = res.fetchall()
    assert len(tmp) == 1

    return tmp[0][0]


def get_mod_seqs_and_charges(
    con,
    cursor
):
    query = \
        """SELECT precursor.ID, peptide.MODIFIED_SEQUENCE, precursor.CHARGE,
        precursor.DECOY
        FROM PRECURSOR precursor LEFT JOIN PRECURSOR_PEPTIDE_MAPPING mapping
        ON precursor.ID = mapping.PRECURSOR_ID LEFT JOIN PEPTIDE peptide
        ON mapping.PEPTIDE_ID = peptide.ID
        ORDER BY precursor.ID ASC"""
    res = cursor.execute(query)
    tmp = res.fetchall()

    return tmp


def get_feature_info_from_run(
    con,
    cursor,
    run_id
):
    query = \
        """SELECT p.ID, f.EXP_RT, f.DELTA_RT, f.LEFT_WIDTH, f.RIGHT_WIDTH,
        s.SCORE
        FROM PRECURSOR p
        LEFT JOIN FEATURE f ON p.ID = f.PRECURSOR_ID
        AND (f.RUN_ID = {0} OR f.RUN_ID IS NULL)
        LEFT JOIN SCORE_MS2 s ON f.ID = s.FEATURE_ID
        WHERE (s.RANK = 1 OR s.RANK IS NULL)
        ORDER BY p.ID ASC""".format(run_id)
    res = cursor.execute(query)
    tmp = res.fetchall()

    return tmp


def get_transition_ids_and_library_intensities_from_prec_id(
    con,
    cursor,
    prec_id,
    detecting=True,
    identifying=False,
    n_identifying=0,
    test_seed=False
):
    query = \
        """SELECT ID, LIBRARY_INTENSITY, DETECTING
        FROM TRANSITION LEFT JOIN TRANSITION_PRECURSOR_MAPPING
        ON TRANSITION.ID = TRANSITION_ID
        WHERE PRECURSOR_ID = {0}
        AND (
      TRANSITION.DETECTING = {1} --- #detecting Include detecting transitions
      OR TRANSITION.IDENTIFYING = {2} --- #identifying Include identifying transitions
          )""".format(prec_id, int(detecting), int(identifying))
    res = cursor.execute(query)
    tmp = res.fetchall()
    # Subset detecting transitions
    detecting_only_list = list(filter(lambda is_detecting: is_detecting[2]==1, tmp))
    if detecting:
        assert len(detecting_only_list) > 0, prec_id
    # Subset identifying transitions
    identifying_only_list = list(filter(lambda is_detecting: is_detecting[2]==0, tmp))
    # Set seed for testing
    if test_seed:
        seed(0)
    # Randomly sample N identifying transitions
    if len(identifying_only_list) < n_identifying:
        subsampled_identifying_only_list = sample( identifying_only_list, len(identifying_only_list) )
        padding = (-1, 0, -1)
        N = n_identifying-len(identifying_only_list)
        identifying_padding = ((padding, ) * N) 
        subsampled_identifying_only_list = subsampled_identifying_only_list + list(identifying_padding)
    else:
        subsampled_identifying_only_list = sample( identifying_only_list, n_identifying )
    # Merged the list of detecting tuples and the subsampled list of identifying tupples
    merged_list = detecting_only_list + subsampled_identifying_only_list
    # Remove Detecting ID information
    merged_list = [ item[0:2] for item in merged_list ]
    assert len(merged_list) > 0, prec_id
    return merged_list


def get_ms2_chromatogram_ids_from_transition_ids(con, cursor, transition_ids):
    valid_transition_ids = list(filter( lambda id: id != "-1", transition_ids ))
    padding_ids = list(filter( lambda id: id == "-1", transition_ids ))
    padding_ids = [ (int(id),) for id in padding_ids ]

    sql_query = "SELECT ID FROM CHROMATOGRAM WHERE NATIVE_ID IN ("

    for current_id in valid_transition_ids:
        sql_query += "'" + current_id + "', "

    sql_query = sql_query[:-2]
    sql_query = sql_query + ') ORDER BY NATIVE_ID ASC'

    res = cursor.execute(sql_query)
    tmp = res.fetchall()

    tmp = tmp + padding_ids
    # assert len(tmp) > 0, str(transition_ids)

    return tmp


def get_ms1_chromatogram_ids_from_precursor_id_and_isotope(
    con,
    cursor,
    prec_id,
    isotopes
):
    sql_query = "SELECT ID FROM CHROMATOGRAM WHERE NATIVE_ID IN ("

    for isotope in isotopes:
        sql_query += "'{0}_Precursor_i{1}', ".format(prec_id, isotope)

    sql_query = sql_query[:-2]
    sql_query = sql_query + ') ORDER BY NATIVE_ID ASC'

    res = cursor.execute(sql_query)
    tmp = res.fetchall()

    assert len(tmp) > 0, str(prec_id) + ' ' + str(isotope)

    return tmp


def get_chromatogram_labels_and_bbox(
    left_width,
    right_width,
    times
):
    row_labels = []

    for time in times:
        if left_width and right_width:
            if left_width <= time <= right_width:
                row_labels.append(1)
            else:
                row_labels.append(0)
        else:
            row_labels.append(0)

    row_labels = np.array(row_labels)

    label_idxs = np.where(row_labels == 1)[0]

    if len(label_idxs) > 0:
        bb_start, bb_end = label_idxs[0], label_idxs[-1]
    else:
        bb_start, bb_end = None, None

    return row_labels, bb_start, bb_end


def create_data_from_transition_ids(
    sqMass_dir,
    sqMass_filename,
    transition_ids,
    out,
    chromatogram_filename,
    left_width,
    right_width,
    prec_id=None,
    prec_charge=None,
    isotopes=[],
    library_intensities=[],
    exp_rt=None,
    extra_features=[],
    n_identifying=0,
    csv_only=False,
    window_size=175,
    mode='npy'
):
    con = sqlite3.connect(os.path.join(sqMass_dir, sqMass_filename))

    cursor = con.cursor()

    ms2_transition_ids = get_ms2_chromatogram_ids_from_transition_ids(
        con, cursor, transition_ids)

    if len(ms2_transition_ids) == 0:
        print(f'Skipped {chromatogram_filename}, no transitions found')

        return -1, -1, -1, None

    ms2_transition_ids = [item[0] for item in ms2_transition_ids]

    transitions = SqlDataAccess(os.path.join(sqMass_dir, sqMass_filename))

    valid_ms2_transition_ids = list(filter( lambda id: id != -1, ms2_transition_ids ))
    padding_ids = list(filter( lambda id: id == -1, ms2_transition_ids ))
    padding_ids = [ (int(id),) for id in padding_ids ]

    ms2_transitions = transitions.getDataForChromatograms(
        valid_ms2_transition_ids)

    times = ms2_transitions[0][0]
    len_times = len(times)
    subsection_left, subsection_right = 0, len_times

    # Add padding for missing identifying transitions
    if len(padding_ids) > 0:
        click.echo( "WARN: There was not enough identifying transitions that met the n_identifying=%s flag, padding %s transitions with 0 intensity." % (str(n_identifying), str(len(padding_ids))) )
        padding_data = []
        intensity = [0]*len(times)
        padding_data.append([times, intensity])
        padding_data = padding_data * len(padding_ids)
        ms2_transitions = ms2_transitions + padding_data

    row_labels, bb_start, bb_end = get_chromatogram_labels_and_bbox(
            left_width,
            right_width,
            times)

    if not csv_only:
        num_expected_features = 6
        num_expected_extra_features = 0
        free_idx = 0

        if 'ms1' in extra_features:
            num_expected_extra_features += len(isotopes)

        if 'lib_int' in extra_features:
            num_expected_extra_features += 6

        if 'exp_rt' in extra_features:
            num_expected_extra_features += 1

<<<<<<< HEAD
        if 'identifying' in extra_features:
            num_expected_features += n_identifying
            num_expected_extra_features += n_identifying
=======
        if 'prec_charge' in extra_features:
            num_expected_extra_features += 1
>>>>>>> 70b30e2b

        chromatogram = np.zeros((num_expected_features, len_times))
        extra = np.zeros((num_expected_extra_features, len_times))

        ms2_transitions = np.array(
            [transition[1] for transition in ms2_transitions])

        assert ms2_transitions.shape[1] > 1, print(chromatogram_filename)

        chromatogram[0:ms2_transitions.shape[0]] = ms2_transitions

        if extra_features:
            extra_meta = {}

        if 'ms1' in extra_features:
            ms1_transition_ids = \
                get_ms1_chromatogram_ids_from_precursor_id_and_isotope(
                    con, cursor, prec_id, isotopes)

            ms1_transition_ids = [item[0] for item in ms1_transition_ids]

            ms1_transitions = transitions.getDataForChromatograms(
                ms1_transition_ids)

            ms1_transitions = np.array(
                [transition[1] for transition in ms1_transitions])

            if ms1_transitions.shape[1] > len_times:
                ms1_transitions = ms1_transitions[:, 0:len_times]
            elif ms1_transitions.shape[1] < len_times:
                padding = np.zeros((
                    ms1_transitions.shape[0],
                    len_times - ms1_transitions.shape[1]
                ))

                ms1_transitions = np.concatenate(
                    (ms1_transitions, padding),
                    axis=1
                )

            extra[free_idx:free_idx + ms1_transitions.shape[0]] = (
                ms1_transitions)
            extra_meta['ms1_start'] = free_idx
            free_idx += len(isotopes)
            extra_meta['ms1_end'] = free_idx

        if 'lib_int' in extra_features:
            lib_int_features = np.repeat(
                library_intensities,
                len_times).reshape(len(library_intensities), len_times)

            extra[free_idx:free_idx + lib_int_features.shape[0]] = (
                lib_int_features)
            extra_meta['lib_int_start'] = free_idx
            free_idx += 6
            if 'identifying' in extra_features:
                free_idx += n_identifying
            extra_meta['lib_int_end'] = free_idx

        if 'exp_rt' in extra_features:
            dist_from_exp_rt = np.absolute(
                np.repeat(exp_rt, len_times) - np.array(times))

            extra[free_idx:free_idx + 1] = dist_from_exp_rt
            extra_meta['exp_rt'] = free_idx
            free_idx += 1

        if 'prec_charge' in extra_features:
            extra[free_idx:free_idx + 1] = prec_charge
            extra_meta['prec_charge'] = free_idx
            free_idx += 1

        if window_size >= 0:
            subsection_left, subsection_right = get_subsequence_idxs(
                times, exp_rt, window_size)

            chromatogram = chromatogram[:, subsection_left:subsection_right]
            extra = extra[:, subsection_left:subsection_right]
            row_labels = row_labels[subsection_left:subsection_right]

            if chromatogram.shape[1] != window_size:
                print(f'Skipped {chromatogram_filename}, misshapen matrix')

                return -1, -1, -1, None
            elif extra.shape[1] != window_size:
                print(f'Skipped {chromatogram_filename}, misshapen matrix')

                return -1, -1, -1, None
            elif len(row_labels) != window_size:
                print(f'Skipped {chromatogram_filename}, misshapen matrix')

                return -1, -1, -1, None

            label_idxs = np.where(row_labels == 1)[0]

            if len(label_idxs) > 0:
                bb_start, bb_end = label_idxs[0], label_idxs[-1]
            else:
                bb_start, bb_end = None, None

        if mode == 'npy':
            chromatogram = np.concatenate((chromatogram, extra), axis=0)

            return row_labels, bb_start, bb_end, chromatogram
        elif mode == 'hdf5':
            out.create_dataset(chromatogram_filename, data=chromatogram)

            if extra_features:
                extra_dset = out.create_dataset(
                    chromatogram_filename + '_Extra', data=extra)

                for feature in extra_meta:
                    extra_dset.attrs[feature] = extra_meta[feature]
        elif mode == 'tar':
            data = chromatogram.tobytes()
            with io.BytesIO(data) as f:
                info = tarfile.TarInfo(chromatogram_filename)
                info.size = len(data)
                out.addfile(info, f)

            if extra_features:
                data = extra.tobytes()
                with io.BytesIO(data) as f:
                    info = tarfile.TarInfo(chromatogram_filename + '_Extra')
                    info.size = len(data)
                    out.addfile(info, f)

    return row_labels, bb_start, bb_end, None


def get_cnn_data(
    out,
    osw_dir='.',
    osw_filename='merged.osw',
    sqMass_roots=[],
<<<<<<< HEAD
    sqMass_names='output.sqMass',
    detecting=True,
    identifying=False,
    n_identifying=0,
    test_seed=False,
    extra_features=['ms1', 'lib_int', 'exp_rt', 'identifying'],
=======
    extra_features=['ms1', 'lib_int', 'exp_rt', 'prec_charge'],
>>>>>>> 70b30e2b
    isotopes=[0],
    csv_only=False,
    window_size=201,
    use_rt=False,
    scored=False,
    mode='npy'
):
    label_matrix, chromatograms_array, chromatograms_csv = [], [], []

    chromatogram_id = 0

    con = sqlite3.connect(os.path.join(osw_dir, osw_filename))
    cursor = con.cursor()

    prec_id_and_prec_mod_seqs_and_charges = get_mod_seqs_and_charges(
            con,
            cursor)

    labels_filename = f'{out}_osw_labels_array'
    chromatograms_filename = f'{out}_chromatograms_array'
    csv_filename = f'{out}_chromatograms_csv.csv'

    for sqMass_root, sqMass_name in zip(sqMass_roots, sqMass_names):
        click.echo( "INFO: Working on Chrom File %s " % (sqMass_root) )

        run_id = get_run_id_from_folder_name(con, cursor, sqMass_root)

        if use_rt and scored:
            feature_info = get_feature_info_from_run(
                con,
                cursor,
                run_id)

            assert len(
                prec_id_and_prec_mod_seqs_and_charges) == len(
                    feature_info), print(
                        len(prec_id_and_prec_mod_seqs_and_charges),
                        len(feature_info))

        for i in range(len(prec_id_and_prec_mod_seqs_and_charges)):
            print( "%s of %s" % (str(i), str(len(prec_id_and_prec_mod_seqs_and_charges))) )

            prec_id, prec_mod_seq, prec_charge, decoy = (
                prec_id_and_prec_mod_seqs_and_charges[i])

            transition_ids_and_library_intensities = (
                get_transition_ids_and_library_intensities_from_prec_id(
                    con,
                    cursor,
                    prec_id,
                    detecting,
                    identifying,
                    n_identifying,
                    test_seed))
            transition_ids = \
                [str(x[0]) for x in transition_ids_and_library_intensities]
            library_intensities = \
                [x[1] for x in transition_ids_and_library_intensities]

            if use_rt and scored:
                prec_id_2, exp_rt, delta_rt, left_width, right_width, score = (
                    feature_info[i])

                assert prec_id == prec_id_2, print(prec_id, prec_id_2)

                if exp_rt and delta_rt:
                    exp_rt = exp_rt - delta_rt
                else:
                    print(
                        f'Skipped {chromatograms_filename} due to missing rt')

                    continue
            else:
                assert window_size == -1, print(
                    'Cannot subset without using library RT!')

            if not scored:
                # TODO: Implement extraction of OSW features only
                exp_rt, left_width, right_width, score = None, None, None, None
                bb_start, bb_end = None, None

            repl_name = sqMass_root

            chromatogram_filename = [repl_name, prec_mod_seq, str(prec_charge)]
            if decoy == 1:
                chromatogram_filename.insert(1, 'DECOY')

            chromatogram_filename = '_'.join(chromatogram_filename)
              
            if scored:

                (
                    labels,
                    bb_start,
                    bb_end,
                    chromatogram) = create_data_from_transition_ids(
                    sqMass_root,
                    sqMass_name,
                    transition_ids,
                    out,
                    chromatogram_filename,
                    left_width,
                    right_width,
                    prec_id=prec_id,
                    prec_charge=prec_charge,
                    isotopes=isotopes,
                    library_intensities=library_intensities,
                    exp_rt=exp_rt,
                    extra_features=extra_features,
                    n_identifying=n_identifying,
                    csv_only=csv_only,
                    window_size=window_size,
                    mode=mode)

                if not isinstance(labels, np.ndarray):
                    continue

                if not isinstance(chromatogram, np.ndarray):
                    continue

                chromatograms_array.append(chromatogram)

            if not csv_only and scored:
                label_matrix.append(labels)

            chromatograms_csv.append(
                [
                    chromatogram_id,
                    chromatogram_filename,
                    prec_id,
                    exp_rt,
                    window_size,
                    bb_start,
                    bb_end,
                    score])
            chromatogram_id += 1

    con.close()

    if not csv_only and scored:
        if mode == 'npy':
            np.save(
                chromatograms_filename,
<<<<<<< HEAD
                np.stack(chromatograms_array, axis=0).astype(np.float32)
            )
            np.save(labels_filename, np.stack(label_matrix, axis=0).astype(np.int32))
        elif mode == 'hdf5':
            out.create_dataset(
                labels_filename, data=np.stack(label_matrix, axis=0))
        elif mode == 'tar':
            data = np.stack(label_matrix, axis=0).tobytes()
=======
                np.array(chromatograms_array, dtype=np.float32))
            np.save(
                labels_filename,
                np.array(label_matrix, dtype=np.float32))
        elif mode == 'hdf5':
            out.create_dataset(
                labels_filename, data=np.array(label_matrix))
        elif mode == 'tar':
            data = np.array(label_matrix).tobytes()
>>>>>>> 70b30e2b
            with io.BytesIO(data) as f:
                info = tarfile.TarInfo(labels_filename)
                info.size = len(data)
                out.addfile(info, f)

    with open(csv_filename, 'w', newline='') as f:
        writer = csv.writer(f)
        writer.writerow(
            [
                'ID',
                'Filename',
                'External Precursor ID',
                'External Library RT/RT IDX',
                'Window Size',
                'External Label Left IDX',
                'External Label Right IDX',
                'External Score'
            ]
        )
        writer.writerows(chromatograms_csv)


if __name__ == '__main__':
    start = time.time()

    parser = argparse.ArgumentParser()
    parser.add_argument(
        '-out', '--out', type=str, default='osw_parser_out')
    parser.add_argument('-osw_dir', '--osw_dir', type=str, default='.')
    parser.add_argument('-osw_in', '--osw_in', type=str, default='merged.osw')
    parser.add_argument(
        '-in_folder',
        '--in_folder',
        type=str,
        default='hroest_K120808_Strep0PlasmaBiolRepl1_R01_SW')
    parser.add_argument(
        '-chrom_name_wildcard',
        '--chrom_name_wildcard',
        type=str,
        default='output.sqMass',
        help="Default is set to 'output.sqMass', this assumes all your chromatograms is named as such. If your chromatogram files have their own unique names in their respective directories, set this flag to 'unique'. Note: if you set unique, ensure each run folder has a single chromatogram, otherwise the most recently modified chromatogram file will be used.")    
    parser.add_argument('-no_detecting', '--no_detecting', default=False, help="Enable to exclude detecting transitions", action="store_true")
    parser.add_argument('-identifying', '--identifying', default=False, help="Enable to include identifying transitions", action="store_true")
    parser.add_argument('-n_identifying', '--n_identifying', type=int, default=0, help="The number of identifying transitions to use. If there is N < n_identifying, 0 flat signal padding will be added.")
    parser.add_argument('-test', '--test_seed', default=False, help="Set seed to sample the same identifying transitions", action="store_true")
    parser.add_argument(
        '-extra_features',
        '--extra_features',
        type=str,
        default='ms1,lib_int,exp_rt,prec_charge')
    parser.add_argument('-isotopes', '--isotopes', type=str, default='0')
    parser.add_argument(
        '-csv_only',
        '--csv_only',
        action='store_true',
        default=False)
    parser.add_argument('-window_size', '--window_size', type=int, default=201)
    parser.add_argument(
        '-use_rt',
        '--use_rt',
        action='store_true',
        default=False)
    parser.add_argument(
        '-scored',
        '--scored',
        action='store_true',
        default=False)
    parser.add_argument('-mode', '--mode', type=str, default='npy')
    args = parser.parse_args()

    args.in_folder = args.in_folder.split(',')
    args.isotopes = args.isotopes.split(',')
    args.extra_features = args.extra_features.split(',')

    print(args)
    print()

    out = None

    if not args.csv_only:
        if args.mode == 'npy':
            out = args.out
        elif args.mode == 'hdf5':
            out = h5py.File(args.out + '.hdf5', 'w')
        elif args.mode == 'tar':
            out = tarfile.open(args.out + '.tar', 'w|')


    ## Set Detecting off
    if args.no_detecting:
        click.echo("WARN: Excluding Detecting Transitions...")
        detecting=False
    else:
        detecting=True

    ## Set Identifying on
    if args.identifying:
        click.echo("WARN: Including {0} Identifying Transitions...".format(args.n_identifying))
        identifying=True
    else:
        identifying=False

    ## Get unique chromatogram filenames if chrom_name_wildcard is set to unique
    if args.chrom_name_wildcard=='unique':
        sqMass_names=list(map(get_chromatogram_filename, args.in_folder))
    else:
        if args.chrom_name_wildcard.lower().endswith('.sqmass'):
            sqMass_names=args.chrom_name_wildcard
        else:
            raise ValueError("Input for chrom_name_wildcard did not have a valid extension (.sqMass): %s" % (args.chrom_name_wildcard) )
    
    get_cnn_data(
        out=out,
        osw_dir=args.osw_dir,
        osw_filename=args.osw_in,
        sqMass_roots=args.in_folder,
        sqMass_names=sqMass_names,
        detecting=detecting,
        identifying=identifying,
        n_identifying=args.n_identifying,
        test_seed=args.test_seed,
        extra_features=args.extra_features,
        isotopes=args.isotopes,
        csv_only=args.csv_only,
        window_size=args.window_size,
        use_rt=args.use_rt,
        scored=args.scored,
        mode=args.mode)

    print('It took {0:0.1f} seconds'.format(time.time() - start))<|MERGE_RESOLUTION|>--- conflicted
+++ resolved
@@ -274,14 +274,12 @@
         if 'exp_rt' in extra_features:
             num_expected_extra_features += 1
 
-<<<<<<< HEAD
+        if 'prec_charge' in extra_features:
+            num_expected_extra_features += 1
+
         if 'identifying' in extra_features:
             num_expected_features += n_identifying
-            num_expected_extra_features += n_identifying
-=======
-        if 'prec_charge' in extra_features:
-            num_expected_extra_features += 1
->>>>>>> 70b30e2b
+            num_expected_extra_features += n_identifying        
 
         chromatogram = np.zeros((num_expected_features, len_times))
         extra = np.zeros((num_expected_extra_features, len_times))
@@ -417,16 +415,12 @@
     osw_dir='.',
     osw_filename='merged.osw',
     sqMass_roots=[],
-<<<<<<< HEAD
     sqMass_names='output.sqMass',
     detecting=True,
     identifying=False,
     n_identifying=0,
     test_seed=False,
-    extra_features=['ms1', 'lib_int', 'exp_rt', 'identifying'],
-=======
-    extra_features=['ms1', 'lib_int', 'exp_rt', 'prec_charge'],
->>>>>>> 70b30e2b
+    extra_features=['ms1', 'lib_int', 'exp_rt', 'prec_charge', 'identifying'],
     isotopes=[0],
     csv_only=False,
     window_size=201,
@@ -570,16 +564,6 @@
         if mode == 'npy':
             np.save(
                 chromatograms_filename,
-<<<<<<< HEAD
-                np.stack(chromatograms_array, axis=0).astype(np.float32)
-            )
-            np.save(labels_filename, np.stack(label_matrix, axis=0).astype(np.int32))
-        elif mode == 'hdf5':
-            out.create_dataset(
-                labels_filename, data=np.stack(label_matrix, axis=0))
-        elif mode == 'tar':
-            data = np.stack(label_matrix, axis=0).tobytes()
-=======
                 np.array(chromatograms_array, dtype=np.float32))
             np.save(
                 labels_filename,
@@ -589,7 +573,6 @@
                 labels_filename, data=np.array(label_matrix))
         elif mode == 'tar':
             data = np.array(label_matrix).tobytes()
->>>>>>> 70b30e2b
             with io.BytesIO(data) as f:
                 info = tarfile.TarInfo(labels_filename)
                 info.size = len(data)
