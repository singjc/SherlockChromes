--- conflicted
+++ resolved
@@ -17,15 +17,9 @@
         np.load('../../../data/working/skyline_exported_chromatograms.npy'),
         np.load('../../../data/working/skyline_exported_labels.npy'))
 
-<<<<<<< HEAD
-    model = BaselineChromatogramPeakDetector(6, 6, 1)
-    loss_function = nn.BCELoss()
-    optimizer = optim.SGD(model.parameters(), lr=0.1)
-=======
     model = BaselineChromatogramPeakDetector(6, 32, 1)
     loss_function = FocalLossBinary()
     optimizer = optim.Adam(model.parameters(), lr=0.001)
->>>>>>> 5ba20777
 
     with torch.no_grad():
         inputs = torch.from_numpy(chromatograms[18]).float()
@@ -38,12 +32,8 @@
         correct = (output == peaks).float().sum()
         print("Accuracy: {:.3f}".format(correct/output.shape[0]))
 
-<<<<<<< HEAD
-    epochs = 50
-=======
     checkpoint_epoch, checkpoint_accuracy = 200, 0
     epochs = 350
->>>>>>> 5ba20777
     for epoch in range(epochs):  
         # for i in range(len(chromatograms)):
         for i in [18]:
